--- conflicted
+++ resolved
@@ -22,8 +22,6 @@
 
 package net.solarnetwork.codec;
 
-import static net.solarnetwork.domain.GeneralDatum.locationDatum;
-import static net.solarnetwork.domain.GeneralDatum.nodeDatum;
 import java.io.IOException;
 import java.io.Serializable;
 import java.time.Instant;
@@ -46,14 +44,7 @@
 import net.solarnetwork.util.DateUtils;
 
 /**
-<<<<<<< HEAD
  * Deserializer for {@link Datum} objects
- * 
- * @author matt
- * @version 1.0
- * @since 2.0
-=======
- * Deserializer for {@link GeneralDatum} objects.
  * 
  * <p>
  * Supports both "direct" and "nested" style of sample properties. For example a
@@ -77,9 +68,8 @@
  * </pre>
  * 
  * @author matt
- * @version 1.1
+ * @version 2.0
  * @since 1.78
->>>>>>> fa3a2203
  */
 public class BasicGeneralDatumDeserializer extends StdScalarDeserializer<Datum> implements Serializable {
 
@@ -104,17 +94,9 @@
 		} else if ( p.isExpectedStartObjectToken() ) {
 			Instant ts = null;
 			String sourceId = null;
-<<<<<<< HEAD
+			ObjectDatumKind kind = null;
 			Long objectId = null;
-			ObjectDatumKind kind = ObjectDatumKind.Node;
 			DatumSamples s = new DatumSamples();
-
-			String field;
-			while ( (field = p.nextFieldName()) != null ) {
-=======
-			ObjectDatumKind kind = ObjectDatumKind.Node;
-			Long objectId = null;
-			GeneralDatumSamples s = new GeneralDatumSamples();
 			int nestLevel = 1;
 			while ( (t = p.nextToken()) != null ) {
 				if ( t == JsonToken.END_OBJECT ) {
@@ -130,7 +112,6 @@
 					continue;
 				}
 				String field = p.getCurrentName();
->>>>>>> fa3a2203
 				switch (field) {
 					case "created":
 						try {
@@ -150,18 +131,13 @@
 						sourceId = p.nextTextValue();
 						break;
 
-<<<<<<< HEAD
-					case "locationId":
+					case "nodeId":
 						objectId = p.nextLongValue(-1);
-=======
-					case "nodeId":
-						objectId = p.nextLongValue(0);
 						kind = ObjectDatumKind.Node;
 						break;
 
 					case "locationId":
-						objectId = p.nextLongValue(0);
->>>>>>> fa3a2203
+						objectId = p.nextLongValue(-1);
 						kind = ObjectDatumKind.Location;
 						break;
 
@@ -187,15 +163,8 @@
 						break;
 				}
 			}
-<<<<<<< HEAD
 			DatumId id = new DatumId(kind, objectId, sourceId, ts);
 			return new GeneralDatum(id, s);
-=======
-			if ( kind == ObjectDatumKind.Location ) {
-				return locationDatum(objectId, sourceId, ts, s);
-			}
-			return nodeDatum(objectId, sourceId, ts, s);
->>>>>>> fa3a2203
 		}
 		throw new JsonParseException(p, "Unable to parse GeneralDatum (not an object)");
 	}
